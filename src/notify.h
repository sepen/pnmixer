--- conflicted
+++ resolved
@@ -29,10 +29,6 @@
 void init_libnotify(void);
 void uninit_libnotify(void);
 void do_notify_volume(gint level, gboolean muted);
-<<<<<<< HEAD
-void do_notify_text(const gchar * body, const gchar * text);
-=======
 void do_notify_text(const gchar *body, const gchar *text);
->>>>>>> c187b4e8
 
 #endif				// NOTIFY_H_