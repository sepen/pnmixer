--- conflicted
+++ resolved
@@ -41,12 +41,15 @@
 #include "prefs.h"
 
 #ifdef WITH_GTK3
-#define POPUP_WINDOW_UI_FILE "popup_window-gtk3.glade"
-#define ABOUT_UI_FILE        "about-gtk3.glade"
+#define GTKX "gtk3"
 #else
-#define POPUP_WINDOW_UI_FILE "popup_window-gtk2.glade"
-#define ABOUT_UI_FILE        "about-gtk2.glade"
+#define GTKX "gtk2"
 #endif
+
+#define UI_FILE_POPUP_MENU              "popup-menu-" GTKX ".glade"
+#define UI_FILE_POPUP_VOLUME_HORIZONTAL "popup-window-horizontal-" GTKX ".glade"
+#define UI_FILE_POPUP_VOLUME_VERTICAL   "popup-window-vertical-" GTKX ".glade"
+#define UI_FILE_ABOUT                   "about-" GTKX ".glade"
 
 enum {
 	VOLUME_MUTED,
@@ -340,8 +343,7 @@
 }
 
 /**
- * Creates the volume popup window from popup-window-gtk3.glade or
- * popup-window-gtk2.glade
+ * Creates the volume popup window.
  */
 void
 create_popup_window(void)
@@ -349,27 +351,15 @@
 	GtkBuilder *builder;
 	GError *error = NULL;
 	gchar *uifile;
-<<<<<<< HEAD
-
-	uifile = get_ui_file(POPUP_WINDOW_UI_FILE);
-=======
 	gchar *slider_orientation;
 
 	slider_orientation = get_slider_orientation();
-	
-#ifdef WITH_GTK3
+
 	if (!strcmp(slider_orientation, "horizontal"))
-		uifile = get_ui_file("popup-window-horizontal-gtk3.glade");
+		uifile = get_ui_file(UI_FILE_POPUP_VOLUME_HORIZONTAL);
 	else
-		uifile = get_ui_file("popup-window-vertical-gtk3.glade");
-#else
-	if (!strcmp(slider_orientation, "horizontal"))
-		uifile = get_ui_file("popup-window-horizontal-gtk2.glade");
-	else
-		uifile = get_ui_file("popup-window-vertical-gtk2.glade");	
-#endif
-
->>>>>>> 0b465004
+		uifile = get_ui_file(UI_FILE_POPUP_VOLUME_VERTICAL);
+
 	if (!uifile) {
 		report_error(_
 			     ("Can't find the volume popup window interface file. "
@@ -377,10 +367,7 @@
 		exit(1);
 	}
 
-<<<<<<< HEAD
-	DEBUG_PRINT("Loading popup ui from '%s'", uifile);
-=======
->>>>>>> 0b465004
+	DEBUG_PRINT("Loading volume popup ui from '%s'", uifile);
 	builder = gtk_builder_new();
 	if (!gtk_builder_add_from_file(builder, uifile, &error)) {
 		g_warning("%s", error->message);
@@ -397,7 +384,6 @@
 
 	vol_scale = GTK_WIDGET(gtk_builder_get_object(builder, "vol_scale"));
 	mute_check_popup_window = GTK_WIDGET(gtk_builder_get_object(builder, "mute_check_popup_window"));
-
 	popup_window = GTK_WIDGET(gtk_builder_get_object(builder, "popup_window"));
 
 	gtk_builder_connect_signals(builder, NULL);
@@ -407,8 +393,7 @@
 }
 
 /**
- * Creates the menu popup window from popup-menu-gtk3.glade or
- * popup-menu-gtk2.glade
+ * Creates the menu popup window.
  */
 void
 create_popup_menu(void)
@@ -417,11 +402,7 @@
 	GError *error = NULL;
 	gchar *uifile;
 
-#ifdef WITH_GTK3
-	uifile = get_ui_file("popup-menu-gtk3.glade");
-#else
-	uifile = get_ui_file("popup-menu-gtk2.glade");
-#endif
+	uifile = get_ui_file(UI_FILE_POPUP_MENU);
 
 	if (!uifile) {
 		report_error(_
@@ -506,15 +487,17 @@
 	GtkWidget *about;
 	gchar *uifile;
 
-	uifile = get_ui_file(ABOUT_UI_FILE);
+#ifdef WITH_GTK3
+	uifile = get_ui_file("about-gtk3.glade");
+#else
+	uifile = get_ui_file("about-gtk2.glade");
+#endif
 	if (!uifile) {
 		report_error(_
 			     ("Can't find about interface file. Please ensure "
 			      "PNMixer is installed correctly."));
 		return;
 	}
-
-	DEBUG_PRINT("Loading about ui from '%s'", uifile);
 	builder = gtk_builder_new();
 	if (!gtk_builder_add_from_file(builder, uifile, &error)) {
 		g_warning("%s", error->message);
@@ -524,9 +507,7 @@
 		g_object_unref(G_OBJECT(builder));
 		return;
 	}
-
 	g_free(uifile);
-
 	gtk_builder_connect_signals(builder, NULL);
 	about = GTK_WIDGET(gtk_builder_get_object(builder, "about_dialog"));
 	gtk_about_dialog_set_version(GTK_ABOUT_DIALOG(about), VERSION);
@@ -919,6 +900,8 @@
 	textdomain(GETTEXT_PACKAGE);
 #endif
 
+	DEBUG_PRINT("[Debugging Mode Build]\n");
+
 	setlocale(LC_ALL, "");
 	context = g_option_context_new(_("- A mixer for the system tray."));
 	g_option_context_add_main_entries(context, args, GETTEXT_PACKAGE);
