--- conflicted
+++ resolved
@@ -37,17 +37,10 @@
 
 static
 gboolean checkModKey(int got, int want) {
-<<<<<<< HEAD
-  int i;
-  for (i=0; i<G_N_ELEMENTS(keymasks); i++) {
-    if ((want|keymasks[i])==got) return TRUE;
-  }
-=======
   unsigned int i;
   for (i=0; i < G_N_ELEMENTS(keymasks); i++)
     if ((want | keymasks[i]) == got)
 		return TRUE;
->>>>>>> 76628514
   return FALSE;
 }
 
