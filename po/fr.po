# French translation for pnmixer.
# Copyright (C) YEAR THE PACKAGE'S COPYRIGHT HOLDER
# This file is distributed under the same license as the pnmixer package.
# Matthieu Bresson <apoptose@talkr.im>, 2011.
#
msgid ""
msgstr ""
"Project-Id-Version: pnmixer master\n"
"Report-Msgid-Bugs-To: \n"
"POT-Creation-Date: 2011-11-09 11:15+0100\n"
"PO-Revision-Date: 2011-09-04 22:32+0100\n"
"Last-Translator: Matthieu Bresson <apoptose@talkr.im>\n"
"Language-Team: Français <gnome-fr@gnome.org>\n"
"Language: \n"
"MIME-Version: 1.0\n"
"Content-Type: text/plain; charset=UTF-8\n"
"Content-Transfer-Encoding: 8bit\n"

#: ../src/main.c:73
#, c-format
msgid ""
"Warning: Connection to sound system failed, you probably need to restart "
"pnmixer\n"
msgstr ""
<<<<<<< HEAD

#: ../src/main.c:115
msgid "An unknown error occured trying to launch your volume control command"
msgstr ""
=======
"Attention : la connection au système sonore a échoué, vous avez sans doute besoin de relancer "
"PNMixer.\n"

#: ../src/main.c:115
msgid "An unknown error occured trying to launch your volume control command"
msgstr "Erreur d'origine inconnue rencontrée au moment de lancer votre commande de contrôle du volume."
>>>>>>> 4164236c

#: ../src/main.c:117
#, c-format
msgid ""
"Unable to launch volume command \"%s\".\n"
"\n"
"%s"
msgstr ""
<<<<<<< HEAD
=======
"Impossible de lancer la commande \"%s\" de contrôle du volume.\n"
"\n"
"%s"
>>>>>>> 4164236c

#: ../src/main.c:122
msgid ""
"\n"
"No mixer application was found on your system.\n"
"\n"
"Please open preferences and set the command you want to run for volume "
"control."
msgstr ""
<<<<<<< HEAD
=======
"\n"
"Aucun mixeur audio n'a été trouvé sur votre système.\n"
"\n"
"Veuillez renseigner dans les paramètres de PNMixer la commande que vous souhaitez employer pour contrôler le volume "
"sonore."
>>>>>>> 4164236c

#: ../src/main.c:149
#, c-format
msgid "Couldn't execute custom command: \"%s\"\n"
<<<<<<< HEAD
msgstr ""
=======
msgstr "Impossible d'exécuter la commande suivante : \"%s\".\n"
>>>>>>> 4164236c

#: ../src/main.c:203
msgid ""
"Can't find main user interface file.  Please insure PNMixer is installed "
"correctly.  Exiting\n"
<<<<<<< HEAD
msgstr ""
=======
msgstr "Fichier d'interface \"popup_window.xml\" manquant. Veuillez vous assurer que PNMixer est correctement "
"installé. Arrêt.\n"
>>>>>>> 4164236c

#: ../src/main.c:259
msgid ""
"Can't find about interface file.  Please insure PNMixer is installed "
"correctly."
msgstr ""
<<<<<<< HEAD
=======
"Fichier d'interface \"about.xml\" manquant. Veuillez vous assurer que PNMixer est correctement "
"installé."
>>>>>>> 4164236c

#: ../src/main.c:334
#, c-format
msgid "Volume: %d %%"
<<<<<<< HEAD
msgstr ""
=======
msgstr "Volume : %d %%"
>>>>>>> 4164236c

#: ../src/main.c:348
#, c-format
msgid ""
"Volume: %d %%\n"
"Muted"
<<<<<<< HEAD
msgstr ""
=======
msgstr "Volume : %d %%\n"
"Muet actif."
>>>>>>> 4164236c

#: ../src/main.c:454
msgid "- A mixer for the system tray."
msgstr "- Un mixeur audio pour la zone de notifications."

#: ../src/main.c:464
#, c-format
msgid "%s version: %s\n"
<<<<<<< HEAD
msgstr ""
=======
msgstr "%s en version %s.\n"
>>>>>>> 4164236c

#: ../src/callbacks.c:161
#, c-format
msgid "Couldn't write preferences file: %s\n"
<<<<<<< HEAD
msgstr ""
=======
msgstr "Impossible d'écrire dans le fichier des paramètres \"%s\".\n"
>>>>>>> 4164236c

#: ../src/support.c:66 ../src/support.c:88
#, c-format
msgid "Couldn't find pixmap file: %s"
msgstr "Fichier pixmap introuvable : %s"

#: ../src/support.c:95
#, c-format
msgid "Failed to load pixbuf file: %s: %s\n"
<<<<<<< HEAD
msgstr ""
=======
msgstr "Le chargement du fichier pixbuf \"%s\" a échoué : %s\n"
>>>>>>> 4164236c

#: ../src/support.c:112
#, c-format
msgid "Unable to load icon %s: %s\n"
<<<<<<< HEAD
msgstr ""

#: ../src/prefs.c:57
msgid "PNMixer Icons"
msgstr "Icônes PNMixer"
=======
msgstr "Impossible de charger l'icône \"%s\" : %s\n"

#: ../src/prefs.c:57
msgid "PNMixer Icons"
msgstr "Jeu d'icônes PNMixer"
>>>>>>> 4164236c

#. corrupt value somehow
#: ../src/prefs.c:124
msgid "Invalid color for volume meter in config file.  Reverting to default."
<<<<<<< HEAD
msgstr ""
=======
msgstr "Couleur invalide renseignée dans le fichier de configuration pour l'échelle du volume. Retour aux valeurs par défaut."
>>>>>>> 4164236c

#: ../src/prefs.c:139
#, c-format
msgid ""
"\n"
"Error: %s exists but is not a directory, will not be able to save preferences"
msgstr ""
<<<<<<< HEAD
=======
"\n"
"\nErreur : \"%s\" existe mais n'est pas un répertoire. Impossible de sauvegarder les paramètres"
>>>>>>> 4164236c

#: ../src/prefs.c:159
#, c-format
msgid ""
"\n"
"Couldn't load preferences file: %s\n"
msgstr ""
<<<<<<< HEAD
=======
"\n"
"Impossible de charger le fichier des paramètres : %s\n"
>>>>>>> 4164236c

#: ../src/prefs.c:167
#, c-format
msgid ""
"\n"
"Couldn't load default preferences: %s\n"
msgstr ""
<<<<<<< HEAD
=======
"\n"
"Impossible de charger les paramètres par défaut : %s\n"
>>>>>>> 4164236c

#: ../src/prefs.c:344
msgid ""
"Can't find preferences user interface file.  Please insure PNMixer is "
"installed correctly.\n"
msgstr ""
<<<<<<< HEAD

#: ../data/about.xml.h:1
msgid "A mixer for the system tray."
msgstr "Un mixeur pour la zone de notification."

#: ../data/about.xml.h:2
msgid "Copyright © 2010-2011 Nick Lanham"
msgstr ""

#: ../data/about.xml.h:3
msgid ""
"French: Matthieu Bresson\n"
"German: Mario Blättermann"
msgstr ""
"Allemand: Mario Blättermann\n"
"Français: Matthieu Bresson"

#: ../data/about.xml.h:5
msgid ""
"PNMixer is free software; you can redistribute it and/or modify it under the "
"terms of the GNU General Public License as published by the Free Software "
"Foundation; either version 3 of the License, or (at your option) any later "
"version.\n"
"\n"
"PNMixer is distributed in the hope that it will be useful, but WITHOUT ANY "
"WARRANTY; without even the implied warranty of MERCHANTABILITY or FITNESS "
"FOR A PARTICULAR PURPOSE.  See the GNU General Public License for more "
"details.\n"
"\n"
"You should have received a copy of the GNU General Public License along with "
"PNMixer; if not, write to the Free Software Foundation, Inc., 51 Franklin "
"Street, Fifth Floor, Boston, MA 02110-1301, USA."
msgstr ""

#: ../data/popup_window.xml.h:1
msgid "About"
msgstr "À propos"

#: ../data/popup_window.xml.h:2
msgid "Mute"
msgstr "Muet"

#: ../data/popup_window.xml.h:3
msgid "Mute/Unmute Volume"
msgstr ""

#: ../data/popup_window.xml.h:4
msgid "Open Volume Control"
msgstr ""

#: ../data/popup_window.xml.h:5
msgid "Preferences"
msgstr "Paramètres"

#: ../data/popup_window.xml.h:6
msgid "Quit"
msgstr "Quitter"

#: ../data/popup_window.xml.h:7
msgid "Reload Alsa"
msgstr ""

#: ../data/popup_window.xml.h:8
msgid "Volume Control..."
msgstr "Contrôle du volume..."

#: ../data/popup_window.xml.h:9
msgid "_Mute/Unmute"
msgstr ""

#: ../data/popup_window.xml.h:10
msgid "_Reload Alsa"
msgstr ""

#: ../data/popup_window.xml.h:11
msgid "_Volume Control"
msgstr "Contrôle du volume"

#: ../data/prefs.xml.h:1
msgid "<b>Icon Theme</b>"
msgstr "<b>Thème d'icône</b>"

#: ../data/prefs.xml.h:2
msgid "<b>Mouse</b>"
msgstr "<b>Souris</b>"

#: ../data/prefs.xml.h:3
msgid "<b>Sound Device</b>"
msgstr ""

#: ../data/prefs.xml.h:4
msgid "<b>Text</b>"
msgstr "<b>Texte</b>"

#: ../data/prefs.xml.h:5
msgid "<b>Volume Control Command</b>"
msgstr "<b>Commande pour le contrôle du volume</b>"

#: ../data/prefs.xml.h:6
msgid "<b>Volume Meter</b>"
msgstr ""

#: ../data/prefs.xml.h:7
msgid "Behavior"
msgstr ""

#: ../data/prefs.xml.h:8
msgid "Bottom"
msgstr "En bas"

#: ../data/prefs.xml.h:9
msgid "Card:"
msgstr "Carte:"

#: ../data/prefs.xml.h:10
msgid "Channel:"
msgstr "Canal:"

#: ../data/prefs.xml.h:11
msgid "Custom (set below)"
msgstr "Autre (renseigner en-dessous)"

#: ../data/prefs.xml.h:12
msgid "Custom Command:"
msgstr "Commande personnalisée:"

#: ../data/prefs.xml.h:13
msgid "Device"
msgstr ""

#: ../data/prefs.xml.h:14
msgid "Display Text Volume"
msgstr "Afficher le volume sonore"

#: ../data/prefs.xml.h:15
msgid ""
"Draw Volume Meter on Tray Icon\n"
"(Will cause slightly higher CPU usage)"
msgstr ""
"Afficher une illustration du volume sonore sur l'icône de la zone de "
"notification\n"
"(prendra un peu plus de mémoire vive et utilisera un peu plus le processeur)"

#: ../data/prefs.xml.h:17
msgid "Left"
msgstr "À gauche"

#: ../data/prefs.xml.h:18
msgid "Middle Click Action:"
msgstr "Action du clic du milieu:"

#: ../data/prefs.xml.h:19
msgid "Mouse Scroll Step:"
msgstr "Influence de la molette sur le volume:"

#: ../data/prefs.xml.h:20
msgid "Mute/Unmute"
msgstr "Muet actif/inactif"

#: ../data/prefs.xml.h:21
msgid "PNMixer Prefrences"
msgstr "Paramètres de PNMixer"

#: ../data/prefs.xml.h:22
msgid "Right"
msgstr "À droite"

#: ../data/prefs.xml.h:23
msgid "Show Preferences"
msgstr "Montrer les paramètres"

#: ../data/prefs.xml.h:24
msgid "Top"
msgstr "En haut"

#: ../data/prefs.xml.h:25
msgid "View"
msgstr ""

=======
"Impossible de trouver le fichier d'interface \"prefs.xml\". Veuillez vous assurer que PNMixer est correctement installé.\n"

#: ../data/about.xml.h:1
msgid "A mixer for the system tray."
msgstr "Un mixeur audio pour la zone de notifications."

#: ../data/about.xml.h:2
msgid "Copyright © 2010-2011 Nick Lanham"
msgstr "Copyright © 2010-2011 Nick Lanham"

#: ../data/about.xml.h:3
msgid ""
"French: Matthieu Bresson\n"
"German: Mario Blättermann"
msgstr ""
"Allemand: Mario Blättermann\n"
"Français : Matthieu Bresson"

#: ../data/about.xml.h:5
msgid ""
"PNMixer is free software; you can redistribute it and/or modify it under the "
"terms of the GNU General Public License as published by the Free Software "
"Foundation; either version 3 of the License, or (at your option) any later "
"version.\n"
"\n"
"PNMixer is distributed in the hope that it will be useful, but WITHOUT ANY "
"WARRANTY; without even the implied warranty of MERCHANTABILITY or FITNESS "
"FOR A PARTICULAR PURPOSE.  See the GNU General Public License for more "
"details.\n"
"\n"
"You should have received a copy of the GNU General Public License along with "
"PNMixer; if not, write to the Free Software Foundation, Inc., 51 Franklin "
"Street, Fifth Floor, Boston, MA 02110-1301, USA."
msgstr ""
"PNMixer is free software; you can redistribute it and/or modify it under the "
"terms of the GNU General Public License as published by the Free Software "
"Foundation; either version 3 of the License, or (at your option) any later "
"version.\n"
"\n"
"PNMixer is distributed in the hope that it will be useful, but WITHOUT ANY "
"WARRANTY; without even the implied warranty of MERCHANTABILITY or FITNESS "
"FOR A PARTICULAR PURPOSE.  See the GNU General Public License for more "
"details.\n"
"\n"
"You should have received a copy of the GNU General Public License along with "
"PNMixer; if not, write to the Free Software Foundation, Inc., 51 Franklin "
"Street, Fifth Floor, Boston, MA 02110-1301, USA."

#: ../data/popup_window.xml.h:1
msgid "About"
msgstr "À propos"

#: ../data/popup_window.xml.h:2
msgid "Mute"
msgstr "Muet"

#: ../data/popup_window.xml.h:3
msgid "Mute/Unmute Volume"
msgstr "Muet actif/inactif"

#: ../data/popup_window.xml.h:4
msgid "Open Volume Control"
msgstr "Ouvrir la fenêtre de contrôle du volume"

#: ../data/popup_window.xml.h:5
msgid "Preferences"
msgstr "Paramètres"

#: ../data/popup_window.xml.h:6
msgid "Quit"
msgstr "Quitter"

#: ../data/popup_window.xml.h:7
msgid "Reload Alsa"
msgstr "Recharger Alsa"

#: ../data/popup_window.xml.h:8
msgid "Volume Control..."
msgstr "Contrôle du volume..."

#: ../data/popup_window.xml.h:9
msgid "_Mute/Unmute"
msgstr "_Muet actif/inactif"

#: ../data/popup_window.xml.h:10
msgid "_Reload Alsa"
msgstr "_Recharger Alsa"

#: ../data/popup_window.xml.h:11
msgid "_Volume Control"
msgstr "_Contrôle du volume"

#: ../data/prefs.xml.h:1
msgid "<b>Icon Theme</b>"
msgstr "<b>Thème d'icônes</b>"

#: ../data/prefs.xml.h:2
msgid "<b>Mouse</b>"
msgstr "<b>Souris</b>"

#: ../data/prefs.xml.h:3
msgid "<b>Sound Device</b>"
msgstr "<b>Matériel audio</b>"

#: ../data/prefs.xml.h:4
msgid "<b>Text</b>"
msgstr "<b>Texte</b>"

#: ../data/prefs.xml.h:5
msgid "<b>Volume Control Command</b>"
msgstr "<b>Commande pour le contrôle du volume</b>"

#: ../data/prefs.xml.h:6
msgid "<b>Volume Meter</b>"
msgstr "<b>Échelle du volume</b>"

#: ../data/prefs.xml.h:7
msgid "Behavior"
msgstr "Comportement"

#: ../data/prefs.xml.h:8
msgid "Bottom"
msgstr "En bas"

#: ../data/prefs.xml.h:9
msgid "Card:"
msgstr "Carte :"

#: ../data/prefs.xml.h:10
msgid "Channel:"
msgstr "Canal :"

#: ../data/prefs.xml.h:11
msgid "Custom (set below)"
msgstr "Autre (renseigner en-dessous)"

#: ../data/prefs.xml.h:12
msgid "Custom Command:"
msgstr "Commande personnalisée :"

#: ../data/prefs.xml.h:13
msgid "Device"
msgstr "Matériel"

#: ../data/prefs.xml.h:14
msgid "Display Text Volume"
msgstr "Afficher un texte pour le volume sonore"

#: ../data/prefs.xml.h:15
msgid ""
"Draw Volume Meter on Tray Icon\n"
"(Will cause slightly higher CPU usage)"
msgstr ""
"Afficher une illustration du volume sonore sur l'icône de la zone de notifications\n"
"(utilisera un peu plus le CPU)"

#: ../data/prefs.xml.h:17
msgid "Left"
msgstr "À gauche"

#: ../data/prefs.xml.h:18
msgid "Middle Click Action:"
msgstr "Action du clic du milieu :"

#: ../data/prefs.xml.h:19
msgid "Mouse Scroll Step:"
msgstr "Influence de la molette sur le volume :"

#: ../data/prefs.xml.h:20
msgid "Mute/Unmute"
msgstr "Muet actif/inactif"

#: ../data/prefs.xml.h:21
msgid "PNMixer Preferences"
msgstr "Paramètres de PNMixer"

#: ../data/prefs.xml.h:22
msgid "Right"
msgstr "À droite"

#: ../data/prefs.xml.h:23
msgid "Show Preferences"
msgstr "Montrer les paramètres"

#: ../data/prefs.xml.h:24
msgid "Top"
msgstr "En haut"

#: ../data/prefs.xml.h:25
msgid "View"
msgstr "Affichage"

>>>>>>> 4164236c
#: ../data/prefs.xml.h:26
msgid "Volume Control"
msgstr "Contrôle du volume"

#: ../data/prefs.xml.h:27
msgid "Volume Meter Color:"
<<<<<<< HEAD
msgstr ""

#: ../data/prefs.xml.h:28
msgid "Volume Meter Offset:"
msgstr ""

#: ../data/prefs.xml.h:29
msgid "Volume Text Position:"
msgstr "Position où est affiché le volume sonore :"
=======
msgstr "Couleur de l'échelle de volume :"

#: ../data/prefs.xml.h:28
msgid "Volume Meter Offset:"
msgstr "Décalage horizontal de l'échelle du volume :"

#: ../data/prefs.xml.h:29
msgid "Volume Text Position:"
msgstr "Position du texte pour le volume sonore :"
>>>>>>> 4164236c
<|MERGE_RESOLUTION|>--- conflicted
+++ resolved
@@ -22,19 +22,12 @@
 "Warning: Connection to sound system failed, you probably need to restart "
 "pnmixer\n"
 msgstr ""
-<<<<<<< HEAD
-
-#: ../src/main.c:115
-msgid "An unknown error occured trying to launch your volume control command"
-msgstr ""
-=======
 "Attention : la connection au système sonore a échoué, vous avez sans doute besoin de relancer "
 "PNMixer.\n"
 
 #: ../src/main.c:115
 msgid "An unknown error occured trying to launch your volume control command"
 msgstr "Erreur d'origine inconnue rencontrée au moment de lancer votre commande de contrôle du volume."
->>>>>>> 4164236c
 
 #: ../src/main.c:117
 #, c-format
@@ -43,12 +36,9 @@
 "\n"
 "%s"
 msgstr ""
-<<<<<<< HEAD
-=======
 "Impossible de lancer la commande \"%s\" de contrôle du volume.\n"
 "\n"
 "%s"
->>>>>>> 4164236c
 
 #: ../src/main.c:122
 msgid ""
@@ -58,66 +48,44 @@
 "Please open preferences and set the command you want to run for volume "
 "control."
 msgstr ""
-<<<<<<< HEAD
-=======
 "\n"
 "Aucun mixeur audio n'a été trouvé sur votre système.\n"
 "\n"
 "Veuillez renseigner dans les paramètres de PNMixer la commande que vous souhaitez employer pour contrôler le volume "
 "sonore."
->>>>>>> 4164236c
 
 #: ../src/main.c:149
 #, c-format
 msgid "Couldn't execute custom command: \"%s\"\n"
-<<<<<<< HEAD
-msgstr ""
-=======
 msgstr "Impossible d'exécuter la commande suivante : \"%s\".\n"
->>>>>>> 4164236c
 
 #: ../src/main.c:203
 msgid ""
 "Can't find main user interface file.  Please insure PNMixer is installed "
 "correctly.  Exiting\n"
-<<<<<<< HEAD
-msgstr ""
-=======
 msgstr "Fichier d'interface \"popup_window.xml\" manquant. Veuillez vous assurer que PNMixer est correctement "
 "installé. Arrêt.\n"
->>>>>>> 4164236c
 
 #: ../src/main.c:259
 msgid ""
 "Can't find about interface file.  Please insure PNMixer is installed "
 "correctly."
 msgstr ""
-<<<<<<< HEAD
-=======
 "Fichier d'interface \"about.xml\" manquant. Veuillez vous assurer que PNMixer est correctement "
 "installé."
->>>>>>> 4164236c
 
 #: ../src/main.c:334
 #, c-format
 msgid "Volume: %d %%"
-<<<<<<< HEAD
-msgstr ""
-=======
 msgstr "Volume : %d %%"
->>>>>>> 4164236c
 
 #: ../src/main.c:348
 #, c-format
 msgid ""
 "Volume: %d %%\n"
 "Muted"
-<<<<<<< HEAD
-msgstr ""
-=======
 msgstr "Volume : %d %%\n"
 "Muet actif."
->>>>>>> 4164236c
 
 #: ../src/main.c:454
 msgid "- A mixer for the system tray."
@@ -126,20 +94,12 @@
 #: ../src/main.c:464
 #, c-format
 msgid "%s version: %s\n"
-<<<<<<< HEAD
-msgstr ""
-=======
 msgstr "%s en version %s.\n"
->>>>>>> 4164236c
 
 #: ../src/callbacks.c:161
 #, c-format
 msgid "Couldn't write preferences file: %s\n"
-<<<<<<< HEAD
-msgstr ""
-=======
 msgstr "Impossible d'écrire dans le fichier des paramètres \"%s\".\n"
->>>>>>> 4164236c
 
 #: ../src/support.c:66 ../src/support.c:88
 #, c-format
@@ -149,37 +109,21 @@
 #: ../src/support.c:95
 #, c-format
 msgid "Failed to load pixbuf file: %s: %s\n"
-<<<<<<< HEAD
-msgstr ""
-=======
 msgstr "Le chargement du fichier pixbuf \"%s\" a échoué : %s\n"
->>>>>>> 4164236c
 
 #: ../src/support.c:112
 #, c-format
 msgid "Unable to load icon %s: %s\n"
-<<<<<<< HEAD
-msgstr ""
-
-#: ../src/prefs.c:57
-msgid "PNMixer Icons"
-msgstr "Icônes PNMixer"
-=======
 msgstr "Impossible de charger l'icône \"%s\" : %s\n"
 
 #: ../src/prefs.c:57
 msgid "PNMixer Icons"
 msgstr "Jeu d'icônes PNMixer"
->>>>>>> 4164236c
 
 #. corrupt value somehow
 #: ../src/prefs.c:124
 msgid "Invalid color for volume meter in config file.  Reverting to default."
-<<<<<<< HEAD
-msgstr ""
-=======
 msgstr "Couleur invalide renseignée dans le fichier de configuration pour l'échelle du volume. Retour aux valeurs par défaut."
->>>>>>> 4164236c
 
 #: ../src/prefs.c:139
 #, c-format
@@ -187,11 +131,8 @@
 "\n"
 "Error: %s exists but is not a directory, will not be able to save preferences"
 msgstr ""
-<<<<<<< HEAD
-=======
 "\n"
 "\nErreur : \"%s\" existe mais n'est pas un répertoire. Impossible de sauvegarder les paramètres"
->>>>>>> 4164236c
 
 #: ../src/prefs.c:159
 #, c-format
@@ -199,11 +140,8 @@
 "\n"
 "Couldn't load preferences file: %s\n"
 msgstr ""
-<<<<<<< HEAD
-=======
 "\n"
 "Impossible de charger le fichier des paramètres : %s\n"
->>>>>>> 4164236c
 
 #: ../src/prefs.c:167
 #, c-format
@@ -211,26 +149,23 @@
 "\n"
 "Couldn't load default preferences: %s\n"
 msgstr ""
-<<<<<<< HEAD
-=======
 "\n"
 "Impossible de charger les paramètres par défaut : %s\n"
->>>>>>> 4164236c
 
 #: ../src/prefs.c:344
 msgid ""
 "Can't find preferences user interface file.  Please insure PNMixer is "
 "installed correctly.\n"
 msgstr ""
-<<<<<<< HEAD
+"Impossible de trouver le fichier d'interface \"prefs.xml\". Veuillez vous assurer que PNMixer est correctement installé.\n"
 
 #: ../data/about.xml.h:1
 msgid "A mixer for the system tray."
-msgstr "Un mixeur pour la zone de notification."
+msgstr "Un mixeur audio pour la zone de notifications."
 
 #: ../data/about.xml.h:2
 msgid "Copyright © 2010-2011 Nick Lanham"
-msgstr ""
+msgstr "Copyright © 2010-2011 Nick Lanham"
 
 #: ../data/about.xml.h:3
 msgid ""
@@ -238,7 +173,7 @@
 "German: Mario Blättermann"
 msgstr ""
 "Allemand: Mario Blättermann\n"
-"Français: Matthieu Bresson"
+"Français : Matthieu Bresson"
 
 #: ../data/about.xml.h:5
 msgid ""
@@ -256,173 +191,6 @@
 "PNMixer; if not, write to the Free Software Foundation, Inc., 51 Franklin "
 "Street, Fifth Floor, Boston, MA 02110-1301, USA."
 msgstr ""
-
-#: ../data/popup_window.xml.h:1
-msgid "About"
-msgstr "À propos"
-
-#: ../data/popup_window.xml.h:2
-msgid "Mute"
-msgstr "Muet"
-
-#: ../data/popup_window.xml.h:3
-msgid "Mute/Unmute Volume"
-msgstr ""
-
-#: ../data/popup_window.xml.h:4
-msgid "Open Volume Control"
-msgstr ""
-
-#: ../data/popup_window.xml.h:5
-msgid "Preferences"
-msgstr "Paramètres"
-
-#: ../data/popup_window.xml.h:6
-msgid "Quit"
-msgstr "Quitter"
-
-#: ../data/popup_window.xml.h:7
-msgid "Reload Alsa"
-msgstr ""
-
-#: ../data/popup_window.xml.h:8
-msgid "Volume Control..."
-msgstr "Contrôle du volume..."
-
-#: ../data/popup_window.xml.h:9
-msgid "_Mute/Unmute"
-msgstr ""
-
-#: ../data/popup_window.xml.h:10
-msgid "_Reload Alsa"
-msgstr ""
-
-#: ../data/popup_window.xml.h:11
-msgid "_Volume Control"
-msgstr "Contrôle du volume"
-
-#: ../data/prefs.xml.h:1
-msgid "<b>Icon Theme</b>"
-msgstr "<b>Thème d'icône</b>"
-
-#: ../data/prefs.xml.h:2
-msgid "<b>Mouse</b>"
-msgstr "<b>Souris</b>"
-
-#: ../data/prefs.xml.h:3
-msgid "<b>Sound Device</b>"
-msgstr ""
-
-#: ../data/prefs.xml.h:4
-msgid "<b>Text</b>"
-msgstr "<b>Texte</b>"
-
-#: ../data/prefs.xml.h:5
-msgid "<b>Volume Control Command</b>"
-msgstr "<b>Commande pour le contrôle du volume</b>"
-
-#: ../data/prefs.xml.h:6
-msgid "<b>Volume Meter</b>"
-msgstr ""
-
-#: ../data/prefs.xml.h:7
-msgid "Behavior"
-msgstr ""
-
-#: ../data/prefs.xml.h:8
-msgid "Bottom"
-msgstr "En bas"
-
-#: ../data/prefs.xml.h:9
-msgid "Card:"
-msgstr "Carte:"
-
-#: ../data/prefs.xml.h:10
-msgid "Channel:"
-msgstr "Canal:"
-
-#: ../data/prefs.xml.h:11
-msgid "Custom (set below)"
-msgstr "Autre (renseigner en-dessous)"
-
-#: ../data/prefs.xml.h:12
-msgid "Custom Command:"
-msgstr "Commande personnalisée:"
-
-#: ../data/prefs.xml.h:13
-msgid "Device"
-msgstr ""
-
-#: ../data/prefs.xml.h:14
-msgid "Display Text Volume"
-msgstr "Afficher le volume sonore"
-
-#: ../data/prefs.xml.h:15
-msgid ""
-"Draw Volume Meter on Tray Icon\n"
-"(Will cause slightly higher CPU usage)"
-msgstr ""
-"Afficher une illustration du volume sonore sur l'icône de la zone de "
-"notification\n"
-"(prendra un peu plus de mémoire vive et utilisera un peu plus le processeur)"
-
-#: ../data/prefs.xml.h:17
-msgid "Left"
-msgstr "À gauche"
-
-#: ../data/prefs.xml.h:18
-msgid "Middle Click Action:"
-msgstr "Action du clic du milieu:"
-
-#: ../data/prefs.xml.h:19
-msgid "Mouse Scroll Step:"
-msgstr "Influence de la molette sur le volume:"
-
-#: ../data/prefs.xml.h:20
-msgid "Mute/Unmute"
-msgstr "Muet actif/inactif"
-
-#: ../data/prefs.xml.h:21
-msgid "PNMixer Prefrences"
-msgstr "Paramètres de PNMixer"
-
-#: ../data/prefs.xml.h:22
-msgid "Right"
-msgstr "À droite"
-
-#: ../data/prefs.xml.h:23
-msgid "Show Preferences"
-msgstr "Montrer les paramètres"
-
-#: ../data/prefs.xml.h:24
-msgid "Top"
-msgstr "En haut"
-
-#: ../data/prefs.xml.h:25
-msgid "View"
-msgstr ""
-
-=======
-"Impossible de trouver le fichier d'interface \"prefs.xml\". Veuillez vous assurer que PNMixer est correctement installé.\n"
-
-#: ../data/about.xml.h:1
-msgid "A mixer for the system tray."
-msgstr "Un mixeur audio pour la zone de notifications."
-
-#: ../data/about.xml.h:2
-msgid "Copyright © 2010-2011 Nick Lanham"
-msgstr "Copyright © 2010-2011 Nick Lanham"
-
-#: ../data/about.xml.h:3
-msgid ""
-"French: Matthieu Bresson\n"
-"German: Mario Blättermann"
-msgstr ""
-"Allemand: Mario Blättermann\n"
-"Français : Matthieu Bresson"
-
-#: ../data/about.xml.h:5
-msgid ""
 "PNMixer is free software; you can redistribute it and/or modify it under the "
 "terms of the GNU General Public License as published by the Free Software "
 "Foundation; either version 3 of the License, or (at your option) any later "
@@ -436,20 +204,6 @@
 "You should have received a copy of the GNU General Public License along with "
 "PNMixer; if not, write to the Free Software Foundation, Inc., 51 Franklin "
 "Street, Fifth Floor, Boston, MA 02110-1301, USA."
-msgstr ""
-"PNMixer is free software; you can redistribute it and/or modify it under the "
-"terms of the GNU General Public License as published by the Free Software "
-"Foundation; either version 3 of the License, or (at your option) any later "
-"version.\n"
-"\n"
-"PNMixer is distributed in the hope that it will be useful, but WITHOUT ANY "
-"WARRANTY; without even the implied warranty of MERCHANTABILITY or FITNESS "
-"FOR A PARTICULAR PURPOSE.  See the GNU General Public License for more "
-"details.\n"
-"\n"
-"You should have received a copy of the GNU General Public License along with "
-"PNMixer; if not, write to the Free Software Foundation, Inc., 51 Franklin "
-"Street, Fifth Floor, Boston, MA 02110-1301, USA."
 
 #: ../data/popup_window.xml.h:1
 msgid "About"
@@ -595,24 +349,12 @@
 msgid "View"
 msgstr "Affichage"
 
->>>>>>> 4164236c
 #: ../data/prefs.xml.h:26
 msgid "Volume Control"
 msgstr "Contrôle du volume"
 
 #: ../data/prefs.xml.h:27
 msgid "Volume Meter Color:"
-<<<<<<< HEAD
-msgstr ""
-
-#: ../data/prefs.xml.h:28
-msgid "Volume Meter Offset:"
-msgstr ""
-
-#: ../data/prefs.xml.h:29
-msgid "Volume Text Position:"
-msgstr "Position où est affiché le volume sonore :"
-=======
 msgstr "Couleur de l'échelle de volume :"
 
 #: ../data/prefs.xml.h:28
@@ -621,5 +363,4 @@
 
 #: ../data/prefs.xml.h:29
 msgid "Volume Text Position:"
-msgstr "Position du texte pour le volume sonore :"
->>>>>>> 4164236c
+msgstr "Position du texte pour le volume sonore :"